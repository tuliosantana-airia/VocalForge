--- conflicted
+++ resolved
@@ -1,64 +1,30 @@
 # An End-to-End Toolkit for Voice Datasets
 
-<<<<<<< HEAD
-  
-
 `VocalForge` is an open-source toolkit written in Python 🐍 that is meant to cut down the time to create datasets for, TTS models, hotword detection models, and more so you can spend more time training, and less time sifting through audio data.
-
-  
 
 Using [Nvidia's NEMO](https://github.com/NVIDIA/NeMo), [PyAnnote](https://github.com/pyannote/pyannote-audio), [CTC segmentation](https://github.com/lumaku/ctc-segmentation) , [OpenAI's Whisper](https://github.com/openai/whisper), this repo will take you from raw audio to a fully formatted dataset, refining both the audio and text automatically.
 
   
 
-*NOTE: While this does reduce time on spent on dataset curation, verifying the output at each step is important as it isn't perfect*
+_NOTE: While this does reduce time on spent on dataset curation, verifying the output at each step is important as it isn't perfect_
 
   
 
 *this is a very much an experimental release, so bugs and updates will be frequent*
-=======
-`VocalForge` is an open-source toolkit written in Python 🐍 that is meant to cut down the time to create datasets for, TTS models, hotword detection models, and more so you can spend more time training, and less time sifting through audio data.
-
-Using [Nvidia's NEMO](https://github.com/NVIDIA/NeMo), [PyAnnote](https://github.com/pyannote/pyannote-audio), [CTC segmentation](https://github.com/lumaku/ctc-segmentation) , [OpenAI's Whisper](https://github.com/openai/whisper), this repo will take you from raw audio to a fully formatted dataset, refining both the audio and text automatically.
-
-_NOTE: While this does reduce time on spent on dataset curation, verifying the output at each step is important as it isn't perfect_
-
-_this is a very much an experimental release, so bugs and updates will be frequent_
->>>>>>> 4ab77986
-
-  
 
 ![a flow chart of how this repo works](https://github.com/rioharper/VocalForge/blob/main/media/join_processes.svg?raw=true)
 
-<<<<<<< HEAD
-  
-  
 
-=======
->>>>>>> 4ab77986
 ## Features:
 
   
 
 #### `audio_demo.ipynb`
-
-- ⬇️ **Download audio** from a YouTube playlist (perfect for podcasts/interviews) OR input your own raw audio files (wav format)
-<<<<<<< HEAD
-
+- ⬇️ **Download audio**  from a YouTube playlist (perfect for podcasts/interviews) OR input your own raw audio files (wav format)
 - 🎵 **Remove Non Speech Data**
-
-- 🗣🗣 **Remove Overlapping Speech**
-
-- 👥 **Split Audio File Into Speakers**
-
-- 👤 **Isolate the same speaker across multiple files (voice verification)**
-
-=======
-- 🎵 **Remove Non Speech Data**
-- 🗣🗣 **Remove Overlapping Speech**
-- 👥 **Split Audio File Into Speakers**
-- 👤 **Isolate the same speaker across multiple files (voice verification)**
->>>>>>> 4ab77986
+- 🗣🗣 **Remove Overlapping Speech** 
+- 👥 **Split Audio File Into Speakers** 
+- 👤 **Isolate the same speaker across multiple files (voice verification)** 
 - 🧽 **Use DeepFilterNet to reduce background noise**
 
 - 🧮 **Normalize Audio**
@@ -76,26 +42,8 @@
 - 🫶 **Use CTC segmentation to line up text to audio**
 
 - 🖖 **Split audio based on quality of CTC segmentation confidence**
-<<<<<<< HEAD
+- ✅ **Generate a metadata.csv and dataset in the format of LJSpeech** 
 
-- ✅ **Generate a metadata.csv and dataset in the format of LJSpeech**
-
-
-#### `VCAuditor`
-
-- 📊 **View the waveforms of your audio using a custom version of [WaveSurfer.js](https://wavesurfer-js.org/)**
-
-- 📋**Verify the text created with Whisper Transcription**
-
-- ✍️ **Edit and verify VocalForge generated timestamps to align with the audio**
-
-- 🔃 **Sort by confidence to delete or modify the least confident alignments**
-
-![[Pasted image 20230825234903.png]]
-
-=======
-- ✅ **Generate a metadata.csv and dataset in the format of LJSpeech**
->>>>>>> 4ab77986
 
 ## Setup/Requirements
 
@@ -141,12 +89,7 @@
 
 ```
 
-<<<<<<< HEAD
-  
-  
 
-=======
->>>>>>> 4ab77986
 Pyannote models need to be "signed up for" in Hugging Face for research purposes. Don't worry, all it asks for is your purpose, website and organization. The following models will have to be manually visited and given the appropriate info:
 
 ![an example of signing up for a model](https://github.com/rioharper/VocalForge/blob/main/media/huggingface.png?raw=true)
@@ -183,13 +126,7 @@
 Once you are ready to export a verified segment file, then press the export button on the table, and a file will download. This file does not include the multiple normalization text versions that the original file had. If you want to add them back, use the `renormalize.py --[file_name]` to regenerate the missing text.
 
 ## API Example
-
-<<<<<<< HEAD
-```python
-
-=======
 ```
->>>>>>> 4ab77986
 from VocalForge.text.normalize_text import NormalizeText
 
   
@@ -213,26 +150,12 @@
   
 
 ## TODO
-
-<<<<<<< HEAD
 - [X] Refactor functions for API and toolkit support
-
 - [X] "Sync" datasets with the metadata file if audio clips are deleted after being generated
-
-=======
-- [x] Refactor functions for API and toolkit support
-- [x] "Sync" datasets with the metadata file if audio clips are deleted after being generated
->>>>>>> 4ab77986
 - [ ] Add a step in the audio refinement processs to remove emotional speech (in progresss)
 
 - [ ] Create a model to remove non-speech utterences and portions with background music (in progresss)
-<<<<<<< HEAD
-
 - [X] Update code documentation
-
-=======
-- [x] Update code documentation
->>>>>>> 4ab77986
 - [ ] Add other normalization methods for audio
 
 - [ ] Add other dataset formats for generation
